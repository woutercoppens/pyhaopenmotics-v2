[tool.poetry]
name = "pyhaopenmotics"
version = "0.0.1"
description = "Asynchronous Python client for the OpenMotics API."
authors = ["Wouter Coppens <wouter.coppens@gmail.com>"]
maintainers = ["Wouter Coppens <wouter.coppens@gmail.com>"]
license = "AGPLv3"
readme = "README.md"
homepage = "https://github.com/woutercoppens/pyhaopenmotics-v2/"
repository = "https://github.com/woutercoppens/pyhaopenmotics-v2/"
documentation = "https://github.com/woutercoppens/pyhaopenmotics-v2/"
keywords = ["openmotics", "api", "async", "client", "homeassistant"]
classifiers = [
  "Development Status :: 4 - Beta",
  "Framework :: AsyncIO",
  "Intended Audience :: Developers",
  "Natural Language :: English",
  "Programming Language :: Python :: 3.9",
  "Programming Language :: Python :: 3.10",
  "Programming Language :: Python :: 3",
  "Topic :: Software Development :: Libraries :: Python Modules",
]
packages = [
    { include = "pyhaopenmotics", from = "src" },
]

[tool.poetry.dependencies]
python = "^3.9"
aiohttp = ">=3.8.1"
yarl = ">=1.6.0"
backoff = ">=1.9.0"
pydantic = "^1.9.0"

[tool.poetry.dev-dependencies]
aresponses = "^2.1.5"
black = "^22.1"
blacken-docs = "^1.12.1"
coverage = {version = "^6.3", extras = ["toml"]}
flake8 = "^4.0.1"
flake8-docstrings = "^1.6.0"
isort = "^5.10.1"
mypy = "^0.940"
pre-commit = "^2.17.0"
pre-commit-hooks = "^4.1.0"
pylint = "^2.12.2"
<<<<<<< HEAD
pytest = "^7.0.1"
pyright = "^1.1.228"
=======
pytest = "^7.1.0"
pyright = "^1.1.229"
>>>>>>> 917e22fa
pytest-asyncio = "^0.18.2"
pytest-cov = "^3.0.0"
yamllint = "^1.26.3"
pyupgrade = "^2.31.1"
flake8-simplify = "^0.18.1"
vulture = "^2.3"
flake8-bandit = "^3.0.0"
flake8-bugbear = "^22.1.11"
flake8-builtins = "^1.5.3"
flake8-comprehensions = "^3.8.0"
flake8-eradicate = "^1.2.0"
flake8-markdown = "^0.3.0"
darglint = "^1.8.1"
safety = "^1.10.3"
codespell = "^2.1.0"
bandit = "^1.7.4"

[tool.poetry.urls]
"Bug Tracker" = "https://github.com/woutercoppens/pyhaopenmotics/issues"
Changelog = "https://github.com/woutercoppens/pyhaopenmotics/releases"

[tool.bandit]
targets = ["src"]
skips = ["B101", "B110", "B106"]

[tool.black]
target-version = ["py39", "py310"]

[tool.coverage.paths]
source = ["src"]

[tool.coverage.report]
exclude_lines = ["pragma: no cover", "if TYPE_CHECKING:"]
show_missing = true

[tool.coverage.run]
branch = true
source = ["pyhaopenmotics"]

[tool.isort]
profile = "black"
multi_line_output = 3

[tool.mypy]
# Specify the target platform details in config, so your developers are
# free to run mypy on Windows, Linux, or macOS and get consistent
# results.
platform = "linux"
python_version = 3.9

# flake8-mypy expects the two following for sensible formatting
show_column_numbers = true

# show error messages from unrelated files
follow_imports = "normal"

# suppress errors about unsatisfied imports
ignore_missing_imports = true

# be strict
check_untyped_defs = true
disallow_any_generics = true
disallow_incomplete_defs = true
disallow_subclassing_any = true
disallow_untyped_calls = true
disallow_untyped_defs = true
disallow_untyped_decorators = false # thanks backoff :(
no_implicit_optional = true
no_implicit_reexport = true
strict_optional = true
warn_incomplete_stub = true
warn_no_return = true
warn_redundant_casts = true
warn_return_any = true
warn_unused_configs = true
warn_unused_ignores = true

# No incremental mode
cache_dir = "/dev/null"

[[tool.mypy.overrides]]
follow_imports = "skip"
module = "mypy-aiohttp.*"

[tool.pylint.MASTER]
extension-pkg-whitelist = [
  "pydantic"
]
ignore= [
  "tests"
]
load-plugins = [
  "pylint.extensions.bad_builtin",
  "pylint.extensions.code_style",
  "pylint.extensions.docparams",
  "pylint.extensions.docstyle",
  "pylint.extensions.empty_comment",
  "pylint.extensions.overlapping_exceptions",
  "pylint.extensions.typing",
]

[tool.pylint.BASIC]
good-names = [
    "_",
    "ex",
    "fp",
    "i",
    "id",
    "j",
    "k",
    "on",
    "Run",
    "T",
    "wv",
]

[tool.pylint.DESIGN]
max-attributes = 20

[tool.pylint."MESSAGES CONTROL"]
disable = [
  "duplicate-code",
  "format",
  "unsubscriptable-object",
]

[tool.pylint.SIMILARITIES]
ignore-imports = true

[tool.pylint.FORMAT]
max-line-length=88

[tool.pytest.ini_options]
asyncio_mode = "auto"
addopts = "--cov"

[tool.vulture]
min_confidence = 80
paths = ["src", "tests"]
verbose = true

[build-system]
requires = ["poetry-core>=1.0.0"]
build-backend = "poetry.core.masonry.api"<|MERGE_RESOLUTION|>--- conflicted
+++ resolved
@@ -43,13 +43,8 @@
 pre-commit = "^2.17.0"
 pre-commit-hooks = "^4.1.0"
 pylint = "^2.12.2"
-<<<<<<< HEAD
-pytest = "^7.0.1"
-pyright = "^1.1.228"
-=======
 pytest = "^7.1.0"
 pyright = "^1.1.229"
->>>>>>> 917e22fa
 pytest-asyncio = "^0.18.2"
 pytest-cov = "^3.0.0"
 yamllint = "^1.26.3"
